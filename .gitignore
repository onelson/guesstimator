--- conflicted
+++ resolved
@@ -1,8 +1,4 @@
 .idea
 *.swp
-<<<<<<< HEAD
 .env
-=======
-.env
-target/
->>>>>>> 59d7a41f
+target/